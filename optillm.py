import argparse
import logging
import os
import secrets
from flask import Flask, request, jsonify
from openai import OpenAI

# Import approach modules
from mcts import chat_with_mcts
from bon import best_of_n_sampling
from moa import mixture_of_agents
from rto import round_trip_optimization
from z3_solver import Z3SolverSystem
from self_consistency import advanced_self_consistency_approach
from pvg import inference_time_pv_game
from rstar import RStar
from cot_reflection import cot_reflection
from plansearch import plansearch
from leap import leap
from agent import agent_approach

# Setup logging
logging.basicConfig(level=logging.INFO, format='%(asctime)s - %(levelname)s - %(message)s')
logger = logging.getLogger(__name__)

# Initialize Flask app
app = Flask(__name__)

<<<<<<< HEAD
=======
# OpenAI or Azure API configuration
if os.environ.get("OPENAI_API_KEY") != None:
    API_KEY = os.environ.get("OPENAI_API_KEY")
    default_client = OpenAI(api_key=API_KEY)
else:
    API_KEY = os.environ.get("AZURE_OPENAI_API_KEY")
    API_VERSION = os.environ.get("AZURE_API_VERSION")
    AZURE_ENDPOINT = os.environ.get("AZURE_API_BASE")
    if API_KEY is not None:
        default_client = AzureOpenAI(
            api_key=API_KEY,
            api_version=API_VERSION,
            azure_endpoint=AZURE_ENDPOINT,
        )
    else:
        from azure.identity import DefaultAzureCredential, get_bearer_token_provider
        azure_credential = DefaultAzureCredential()
        token_provider = get_bearer_token_provider(azure_credential, "https://cognitiveservices.azure.com/.default")
        default_client = AzureOpenAI(
            api_version=API_VERSION,
            azure_endpoint=AZURE_ENDPOINT,
            azure_ad_token_provider=token_provider
        )

>>>>>>> 7b62b37f
# Server configuration
server_config = {
    'approach': 'bon',
    'mcts_simulations': 2,
    'mcts_exploration': 0.2,
    'mcts_depth': 1,
    'best_of_n': 3,
    'model': 'gpt-4o-mini',
    'rstar_max_depth': 3,
    'rstar_num_rollouts': 5,
    'rstar_c': 1.4,
    'n': 1,
    'base_url': '',
    'api_key': '',
    'return_full_response': False,
    'port': 8000,
}

# List of known approaches
known_approaches = ["mcts", "bon", "moa", "rto", "z3", "self_consistency", "pvg", "rstar",
                    "cot_reflection", "plansearch", "leap", "agent"]

@app.route('/v1/chat/completions', methods=['POST'])
def proxy():
    logger.info('Received request to /v1/chat/completions')
    data = request.get_json()
    logger.debug(f'Request data: {data}')

    messages = data.get('messages', [])
    model = data.get('model', server_config['model'])
    n = data.get('n', server_config['n'])

    system_prompt = next((msg['content'] for msg in messages if msg['role'] == 'system'), "")
    initial_query = next((msg['content'] for msg in messages if msg['role'] == 'user'), "")

    approach = server_config['approach']
    base_url = server_config['base_url']

    # Extract OpenAI API key from Authorization header
    auth_header = request.headers.get('Authorization')
    if auth_header and auth_header.startswith('Bearer '):
        openai_api_key = auth_header.split('Bearer ', 1)[1].strip()
    else:
        return jsonify({"error": "OpenAI API key not provided in Authorization header"}), 401

    # Initialize OpenAI client with the provided API key
    client = OpenAI(api_key=openai_api_key, base_url=base_url if base_url else None)

    # Handle 'auto' approach
    if approach == 'auto':
        for known_approach in known_approaches:
            if model.startswith(f"{known_approach}-"):
                approach = known_approach
                model = model[len(known_approach)+1:]
                break
        else:
            # If no known approach is found in the model name, default to 'bon'
            approach = 'bon'

    logger.info(f'Using approach {approach}, with {model}')

    try:
        if approach == 'mcts':
            final_response = chat_with_mcts(system_prompt, initial_query, client, model, server_config['mcts_simulations'],
                                            server_config['mcts_exploration'], server_config['mcts_depth'])
        elif approach == 'bon':
            final_response = best_of_n_sampling(system_prompt, initial_query, client, model, server_config['best_of_n'])
        elif approach == 'moa':
            final_response = mixture_of_agents(system_prompt, initial_query, client, model)
        elif approach == 'rto':
            final_response = round_trip_optimization(system_prompt, initial_query, client, model)
        elif approach == 'z3':
            z3_solver = Z3SolverSystem(system_prompt, client, model)
            final_response = z3_solver.process_query(initial_query)
        elif approach == "self_consistency":
            final_response = advanced_self_consistency_approach(system_prompt, initial_query, client, model)
        elif approach == "pvg":
            final_response = inference_time_pv_game(system_prompt, initial_query, client, model)
        elif approach == "rstar":
            rstar = RStar(system_prompt, client, model,
                          max_depth=server_config['rstar_max_depth'], num_rollouts=server_config['rstar_num_rollouts'],
                          c=server_config['rstar_c'])
            final_response = rstar.solve(initial_query)
        elif approach == "cot_reflection":
            final_response = cot_reflection(system_prompt, initial_query, client, model, return_full_response=server_config['return_full_response'])
        elif approach == 'plansearch':
            final_response = plansearch(system_prompt, initial_query, client, model, n=n)
        elif approach == 'leap':
            final_response = leap(system_prompt, initial_query, client, model)
        elif approach == 'agent':
            final_response = agent_approach(system_prompt, initial_query, client, model, max_attempts=3)
        else:
            raise ValueError(f"Unknown approach: {approach}")
    except Exception as e:
        logger.error(f"Error processing request: {str(e)}")
        return jsonify({"error": str(e)}), 500

    response_data = {
        'model': model,
        'choices': []
    }

    if isinstance(final_response, list):
        for index, response in enumerate(final_response):
            response_data['choices'].append({
                'index': index,
                'message': {
                    'role': 'assistant',
                    'content': response,
                },
                'finish_reason': 'stop'
            })
    else:
        response_data['choices'].append({
            'index': 0,
            'message': {
                'role': 'assistant',
                'content': final_response,
            },
            'finish_reason': 'stop'
        })

    logger.debug(f'API response: {response_data}')
    return jsonify(response_data), 200


@app.route('/v1/models', methods=['GET'])
def proxy_models():
    logger.info('Received request to /v1/models')
    
    try:
        # Extract OpenAI API key from Authorization header
        auth_header = request.headers.get('Authorization')
        if auth_header and auth_header.startswith('Bearer '):
            openai_api_key = auth_header.split('Bearer ', 1)[1].strip()
        else:
            return jsonify({"error": "OpenAI API key not provided in Authorization header"}), 401

        base_url = server_config['base_url']
        client = OpenAI(api_key=openai_api_key, base_url=base_url if base_url else None)

        # Fetch models using the OpenAI client and return the raw response
        models_response = client.models.list()

        logger.debug('Models retrieved successfully')
        return jsonify(models_response.model_dump()), 200
    except Exception as e:
        logger.error(f"Error fetching models: {str(e)}")
        return jsonify({"error": f"Error fetching models: {str(e)}"}), 500


@app.route('/health', methods=['GET'])
def health():
    return jsonify({"status": "ok"}), 200


def parse_args():
    parser = argparse.ArgumentParser(description="Run LLM inference with various approaches.")

    # Define arguments and their corresponding environment variables
    args_env = [
        ("--api-key", "OPTILLM_API_KEY", str, "", "Optional API key for client authentication to optillm"),
        ("--approach", "OPTILLM_APPROACH", str, "auto", "Inference approach to use", known_approaches),
        ("--simulations", "OPTILLM_SIMULATIONS", int, 2, "Number of MCTS simulations"),
        ("--exploration", "OPTILLM_EXPLORATION", float, 0.2, "Exploration weight for MCTS"),
        ("--depth", "OPTILLM_DEPTH", int, 1, "Simulation depth for MCTS"),
        ("--model", "OPTILLM_MODEL", str, "gpt-4o-mini", "OpenAI model to use"),
        ("--rstar-max-depth", "OPTILLM_RSTAR_MAX_DEPTH", int, 3, "Maximum depth for rStar algorithm"),
        ("--rstar-num-rollouts", "OPTILLM_RSTAR_NUM_ROLLOUTS", int, 5, "Number of rollouts for rStar algorithm"),
        ("--rstar-c", "OPTILLM_RSTAR_C", float, 1.4, "Exploration constant for rStar algorithm"),
        ("--n", "OPTILLM_N", int, 1, "Number of final responses to be returned"),
        ("--return-full-response", "OPTILLM_RETURN_FULL_RESPONSE", bool, False, "Return the full response including the CoT with <thinking> tags"),
        ("--port", "OPTILLM_PORT", int, 8000, "Specify the port to run the proxy"),
    ]

    for arg, env, type_, default, help_text, *extra in args_env:
        env_value = os.environ.get(env)
        if env_value is not None:
            if type_ == bool:
                default = env_value.lower() in ('true', '1', 'yes')
            else:
                default = type_(env_value)
        if extra and extra[0]:  # Check if there are choices for this argument
            parser.add_argument(arg, type=type_, default=default, help=help_text, choices=extra[0])
        else:
            parser.add_argument(arg, type=type_, default=default, help=help_text)

    # Special handling for best_of_n to support both formats
    best_of_n_default = int(os.environ.get("OPTILLM_BEST_OF_N", 3))
    parser.add_argument("--best-of-n", "--best_of_n", dest="best_of_n", type=int, default=best_of_n_default,
                        help="Number of samples for best_of_n approach")

    # Special handling for base_url to support both formats
    base_url_default = os.environ.get("OPTILLM_BASE_URL", "")
    parser.add_argument("--base-url", "--base_url", dest="base_url", type=str, default=base_url_default,
                        help="Base url for OpenAI compatible endpoint")

    args = parser.parse_args()

    # Convert argument names to match server_config keys
    args_dict = vars(args)
    for key in list(args_dict.keys()):
        new_key = key.replace("-", "_")
        if new_key != key:
            args_dict[new_key] = args_dict.pop(key)

    return args


def main():
    global server_config
    args = parse_args()

    # Update server_config with all argument values
    server_config.update(vars(args))

    port = server_config['port']
    logger.info(f"Starting server with approach: {server_config['approach']}")
    server_config_clean = server_config.copy()
    if server_config_clean['api_key']:
        server_config_clean['api_key'] = '[REDACTED]'
    logger.info(f"Server configuration: {server_config_clean}")
    app.run(host='0.0.0.0', port=port)

if __name__ == "__main__":
    main()<|MERGE_RESOLUTION|>--- conflicted
+++ resolved
@@ -26,8 +26,6 @@
 # Initialize Flask app
 app = Flask(__name__)
 
-<<<<<<< HEAD
-=======
 # OpenAI or Azure API configuration
 if os.environ.get("OPENAI_API_KEY") != None:
     API_KEY = os.environ.get("OPENAI_API_KEY")
@@ -52,7 +50,6 @@
             azure_ad_token_provider=token_provider
         )
 
->>>>>>> 7b62b37f
 # Server configuration
 server_config = {
     'approach': 'bon',
